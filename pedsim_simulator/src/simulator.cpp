/**
* Copyright 2014 Social Robotics Lab, University of Freiburg
*
* Redistribution and use in source and binary forms, with or without
* modification, are permitted provided that the following conditions are met:
*
*    # Redistributions of source code must retain the above copyright
*       notice, this list of conditions and the following disclaimer.
*    # Redistributions in binary form must reproduce the above copyright
*       notice, this list of conditions and the following disclaimer in the
*       documentation and/or other materials provided with the distribution.
*    # Neither the name of the University of Freiburg nor the names of its
*       contributors may be used to endorse or promote products derived from
*       this software without specific prior written permission.
*
* THIS SOFTWARE IS PROVIDED BY THE COPYRIGHT HOLDERS AND CONTRIBUTORS "AS IS"
* AND ANY EXPRESS OR IMPLIED WARRANTIES, INCLUDING, BUT NOT LIMITED TO, THE
* IMPLIED WARRANTIES OF MERCHANTABILITY AND FITNESS FOR A PARTICULAR PURPOSE
* ARE DISCLAIMED. IN NO EVENT SHALL THE COPYRIGHT OWNER OR CONTRIBUTORS BE
* LIABLE FOR ANY DIRECT, INDIRECT, INCIDENTAL, SPECIAL, EXEMPLARY, OR
* CONSEQUENTIAL DAMAGES (INCLUDING, BUT NOT LIMITED TO, PROCUREMENT OF
* SUBSTITUTE GOODS OR SERVICES; LOSS OF USE, DATA, OR PROFITS; OR BUSINESS
* INTERRUPTION) HOWEVER CAUSED AND ON ANY THEORY OF LIABILITY, WHETHER IN
* CONTRACT, STRICT LIABILITY, OR TORT (INCLUDING NEGLIGENCE OR OTHERWISE)
* ARISING IN ANY WAY OUT OF THE USE OF THIS SOFTWARE, EVEN IF ADVISED OF THE
* POSSIBILITY OF SUCH DAMAGE.
*
* \author Billy Okal <okal@cs.uni-freiburg.de>
* \author Sven Wehner <mail@svenwehner.de>
*/

#include <pedsim_simulator/scene.h>
#include <pedsim_simulator/simulator.h>
#include <pedsim_simulator/element/agentcluster.h>

#include <QApplication>

Simulator::Simulator ( const ros::NodeHandle &node )
    : nh_ ( node )
{
    // nothing to do here
}

Simulator::~Simulator()
{
    delete robot_;

    // shutdown service servers and publishers
<<<<<<< HEAD
	// TODO - need a better way to keep track of publishers in a programmatic way and
	// also to terminate them
=======
    // TODO - need a better way to keep track of publishers in a programmatic way and
    // also to terminate them
>>>>>>> 8bfcd146
    sub_robot_command_.shutdown();
    pub_agent_visuals_.shutdown();
    pub_agent_arrows_.shutdown();
    pub_group_lines_.shutdown();
    pub_walls_.shutdown();
    pub_attractions_.shutdown();
    pub_queues_.shutdown();
    pub_waypoints_.shutdown();
    pub_obstacles_.shutdown();
    pub_all_agents_.shutdown();
    pub_tracked_persons_.shutdown();
    pub_tracked_groups_.shutdown();
    pub_social_activities_.shutdown();
    pub_robot_position_.shutdown();

    int returnValue = 0;
    QCoreApplication::exit ( returnValue );
}

bool Simulator::initializeSimulation()
{
    /// setup ros publishers
    // visualizations
    pub_agent_visuals_ = nh_.advertise<animated_marker_msgs::AnimatedMarkerArray> ( "agents_markers", 0 );
    pub_agent_arrows_ = nh_.advertise<visualization_msgs::MarkerArray> ( "agent_arrows", 0 );
    pub_group_lines_ = nh_.advertise<visualization_msgs::MarkerArray> ( "group_lines", 0 );
    pub_walls_ = nh_.advertise<visualization_msgs::Marker> ( "walls", 0 );
    pub_attractions_ = nh_.advertise<visualization_msgs::Marker> ( "attractions", 0 );
    pub_queues_ = nh_.advertise<visualization_msgs::Marker> ( "queues", 0 );
    pub_waypoints_ = nh_.advertise<visualization_msgs::Marker> ( "waypoints", 0 );


    // informative topics (data)
    pub_obstacles_ = nh_.advertise<nav_msgs::GridCells> ( "static_obstacles", 0 );
    pub_all_agents_ = nh_.advertise<pedsim_msgs::AllAgentsState> ( "dynamic_obstacles", 0 );

<<<<<<< HEAD
    pub_tracked_persons_ = nh_.advertise<spencer_tracking_msgs::TrackedPersons> ("/spencer/perception/tracked_persons",
0);
    pub_tracked_groups_ = nh_.advertise<spencer_tracking_msgs::TrackedGroups> ("/spencer/perception/tracked_groups", 0);
    pub_social_activities_ = nh_.advertise<spencer_social_relation_msgs::SocialActivities>
("/spencer/perception/social_activities", 0);
=======
    pub_tracked_persons_ = nh_.advertise<spencer_tracking_msgs::TrackedPersons> ( "/spencer/perception/tracked_persons",
                           0 );
    pub_tracked_groups_ = nh_.advertise<spencer_tracking_msgs::TrackedGroups> ( "/spencer/perception/tracked_groups", 0
);
    pub_social_activities_ = nh_.advertise<spencer_social_relation_msgs::SocialActivities>
                             ( "/spencer/perception/social_activities", 0 );
    pub_robot_position_ = nh_.advertise<geometry_msgs::PoseStamped>( "/spencer/navigation/robot_position", 0 );
>>>>>>> 8bfcd146

    /// setup any pointers
    orientation_handler_.reset ( new OrientationHandler() );
    robot_ = nullptr;

    /// subscribers
    sub_robot_command_ = nh_.subscribe ( "/pedsim_simulator/robot_command", 1, &Simulator::callbackRobotCommand, this );

    /// load parameters
    std::string scene_file_param;
    ros::param::param<std::string> ( "/simulator/scene_file", scene_file_param, "scene.xml" );
    // load scenario file
    QString scenefile = QString::fromStdString ( scene_file_param );
    ScenarioReader scenario_reader;
    bool readResult = scenario_reader.readFromFile ( scenefile );
    if ( readResult == false )
    {
        ROS_WARN ( "Could not load the scene file, check paths" );
        return false;
    }

    /// load the remaining parameters
    loadConfigParameters();

    /// cleanup containers
    agent_activities_.clear();

    return true;
}


/// -----------------------------------------------------------------
/// \brief loadConfigParameters
/// \details Load configuration parameter from ROS parameter server
/// -----------------------------------------------------------------
void Simulator::loadConfigParameters()
{
    double robot_wait_time;
    ros::param::param<double> ( "/pedsim_simulator/robot_wait_time", robot_wait_time, 10.0 );
    CONFIG.robot_wait_time = robot_wait_time;

    double max_robot_speed;
    ros::param::param<double> ( "/pedsim_simulator/max_robot_speed", max_robot_speed, 2.0 );
    CONFIG.max_robot_speed = max_robot_speed;

    double teleop_flag;
    ros::param::param<double> ( "/pedsim_simulator/teleop_flag", teleop_flag, 0.0 );
    CONFIG.robot_mode = static_cast<RobotMode> ( teleop_flag );
}


/// -----------------------------------------------------------------
/// \brief runSimulation
/// \details Hub of the application
/// -----------------------------------------------------------------
void Simulator::runSimulation()
{
    ros::Rate r ( 25 ); // Hz

    while ( ros::ok() )
    {
        if ( SCENE.getTime() < 0.1 )
        {
            // setup the robot
            BOOST_FOREACH ( Agent * a, SCENE.getAgents() )
            {
                if ( a->getType() == Ped::Tagent::ROBOT )
                    robot_ = a;
            }
        }

        SCENE.moveAllAgents();

        publishAgents();    // TODO - remove this old piece
        publishData();
        publishRobotPosition();
        publishSocialActivities();
        publishGroupVisuals();

		updateAgentActivities();

        // obstacle cells (planning needs these)
        publishObstacles();

        // only publish the obstacles in the beginning
        if ( SCENE.getTime() < 10 )
        {
            publishAttractions();
            publishWalls();
        }

        ros::spinOnce();
        r.sleep();
    }
}


/// -----------------------------------------------------------------
/// \brief updateAgentActivities
/// \details Update the map of activities of each agent for visuals
/// -----------------------------------------------------------------
void Simulator::updateAgentActivities()
{
	agent_activities_.clear();

	//TODO - add a switch between using simulated activities of showing detected ones

    foreach ( Agent* a, SCENE.getAgents() )
    {
        // activity of the current agent
        AgentStateMachine::AgentState sact =  a->getStateMachine()->getCurrentState();

        if ( sact == AgentStateMachine::AgentState::StateQueueing )
        {
            agent_activities_.insert( std::pair<int, std::string> ( a->getId(), "queueing" ) );
        }

        if ( sact == AgentStateMachine::AgentState::StateShopping )
        {
			agent_activities_.insert( std::pair<int, std::string> ( a->getId(), "shopping" ) );
        }

        if ( a->getType() == Ped::Tagent::ELDER )  // Hack for really slow people
        {
			agent_activities_.insert( std::pair<int, std::string> ( a->getId(), "standing" ) );
        }

        if ( sact == AgentStateMachine::AgentState::StateGroupWalking )
        {
			agent_activities_.insert( std::pair<int, std::string> ( a->getId(), "group_walking" ) );
        }

        if ( sact == AgentStateMachine::AgentState::StateWalking )
        {
			agent_activities_.insert( std::pair<int, std::string> ( a->getId(), "walking" ) );
        }
    }
}

/// -----------------------------------------------------------------
/// \brief callbackRobotCommand
/// \details Control the robot based on the set velocity command
/// Listens to incoming messages and manipulates the robot.
/// \param[in] msg Message containing the pos and vel for the robot
/// -----------------------------------------------------------------
void Simulator::callbackRobotCommand ( const pedsim_msgs::AgentState::ConstPtr &msg )
{
    double vx = msg->velocity.x;
    double vy = msg->velocity.y;

    if ( CONFIG.robot_mode == RobotMode::TELEOPERATION || CONFIG.robot_mode == RobotMode::CONTROLLED )
        robot_->setTeleop ( true );

    if ( robot_->getType() == static_cast<Ped::Tagent::AgentType> ( msg->type ) )
    {
        robot_->setvx ( vx );
        robot_->setvy ( vy );
        // NOTE - check if this is really necessary
        robot_->setVmax ( CONFIG.max_robot_speed );
    }
}


/// -----------------------------------------------------------------
/// \brief publishSocialActivities
/// \details publish spencer_relation_msgs::SocialActivities
/// -----------------------------------------------------------------
void Simulator::publishSocialActivities()
{
    /// Social activities
    spencer_social_relation_msgs::SocialActivities social_activities;
    std_msgs::Header social_activities_header;
    social_activities_header.stamp = ros::Time::now();
    social_activities.header = social_activities_header;
	social_activities.header.frame_id = "world";

    spencer_social_relation_msgs::SocialActivity queueing_activity;
    spencer_social_relation_msgs::SocialActivity shopping_activity;
    spencer_social_relation_msgs::SocialActivity standing_activity;
    spencer_social_relation_msgs::SocialActivity group_moving_activity;
    spencer_social_relation_msgs::SocialActivity individual_moving_activity;

    foreach ( Agent * a, SCENE.getAgents() )
    {
        /// activity of the current agent
        AgentStateMachine::AgentState sact =  a->getStateMachine()->getCurrentState();

        if ( sact == AgentStateMachine::AgentState::StateQueueing )
        {
            queueing_activity.type = spencer_social_relation_msgs::SocialActivity::TYPE_WAITING_IN_QUEUE;
            queueing_activity.confidence = 1.0;
            queueing_activity.track_ids.push_back ( a->getId() );
        }

        if ( sact == AgentStateMachine::AgentState::StateShopping )
        {
            shopping_activity.type = spencer_social_relation_msgs::SocialActivity::TYPE_SHOPPING;
            shopping_activity.confidence = 1.0;
            shopping_activity.track_ids.push_back ( a->getId() );
        }

        if ( a->getType() == Ped::Tagent::ELDER )  // Hack for really slow people
        {
            standing_activity.type = spencer_social_relation_msgs::SocialActivity::TYPE_STANDING;
            standing_activity.confidence = 1.0;
            standing_activity.track_ids.push_back ( a->getId() );
        }

        if ( sact == AgentStateMachine::AgentState::StateGroupWalking )
        {
            group_moving_activity.type = spencer_social_relation_msgs::SocialActivity::TYPE_GROUP_MOVING;
            group_moving_activity.confidence = 1.0;
            group_moving_activity.track_ids.push_back ( a->getId() );
        }

        if ( sact == AgentStateMachine::AgentState::StateWalking )
        {
            individual_moving_activity.type = spencer_social_relation_msgs::SocialActivity::TYPE_INDIVIDUAL_MOVING;
            individual_moving_activity.confidence = 1.0;
            individual_moving_activity.track_ids.push_back ( a->getId() );
        }
    }

    social_activities.elements.push_back ( queueing_activity );
    social_activities.elements.push_back ( shopping_activity );
    social_activities.elements.push_back ( standing_activity );
    social_activities.elements.push_back ( group_moving_activity );
    social_activities.elements.push_back ( individual_moving_activity );

    pub_social_activities_.publish ( social_activities );
}


/// -----------------------------------------------------------------
/// \brief publishData
/// \details publish tracked persons and tracked groups messages
/// -----------------------------------------------------------------
void Simulator::publishData()
{
    /// Tracked people
    spencer_tracking_msgs::TrackedPersons tracked_people;
    std_msgs::Header tracked_people_header;
    tracked_people_header.stamp = ros::Time::now();
    tracked_people.header = tracked_people_header;
	tracked_people.header.frame_id = "world";

    foreach ( Agent * a, SCENE.getAgents() )
    {
        spencer_tracking_msgs::TrackedPerson person;
        person.track_id = a->getId();
        person.is_occluded = false;
        // person.detection_id = 0;  // not simulated yet
        // person.age = 0;   // also not simulated yet, use a distribution from data collected

        double theta = atan2 ( a->getvy(), a->getvx() );
        Eigen::Quaternionf q = orientation_handler_->angle2Quaternion ( theta );

        geometry_msgs::PoseWithCovariance pcov;
        pcov.pose.position.x = a->getx();
        pcov.pose.position.y = a->gety();
        pcov.pose.position.z = 0.0;
        pcov.pose.orientation.x = q.x();
        pcov.pose.orientation.y = q.y();
        pcov.pose.orientation.z = q.z();
        pcov.pose.orientation.w = q.w();
        person.pose = pcov;

        // TODO - recheck this
        geometry_msgs::TwistWithCovariance tcov;
        tcov.twist.linear.x = a->getvx();
        tcov.twist.linear.y = a->getvy();
        tcov.twist.linear.z = 0.0;
        // tcov.twist.angular.x = 0;
        // tcov.twist.angular.y = 0;
        // tcov.twist.angular.z = 0;
        person.twist = tcov;

        tracked_people.tracks.push_back ( person );
    }

    /// Tracked groups
    spencer_tracking_msgs::TrackedGroups tracked_groups;
    std_msgs::Header tracked_groups_header;
    tracked_groups_header.stamp = ros::Time::now();
    tracked_groups.header = tracked_groups_header;

    QList<AgentGroup *> sim_groups = SCENE.getGroups();
    foreach ( AgentGroup * ag, sim_groups )
    {
        spencer_tracking_msgs::TrackedGroup group;
        group.group_id = ag->getId();
        // group.age = 0; //NOTE  not simulated so far
        Ped::Tvector com = ag->getCenterOfMass();
        // group.centerOfGravity = ... // TODO - convert CoM to Pose with Covariance

        BOOST_FOREACH ( Agent * m, ag->getMembers() )
        {
            group.track_ids.push_back ( m->getId() );
        }

        tracked_groups.groups.push_back ( group );
    }

    /// publish the messages
    pub_tracked_persons_.publish ( tracked_people );
    pub_tracked_groups_.publish ( tracked_groups );
}


/// -----------------------------------------------------------------
/// \brief publishRobotPosition
/// \details publish the robot position for use in navigation related
/// tasks and learning simple behaviors
/// -----------------------------------------------------------------
void Simulator::publishRobotPosition()
{
    if ( robot_ == nullptr )
        return;

    geometry_msgs::PoseStamped robot_pose;
    std_msgs::Header header;
    header.stamp = ros::Time::now();
    robot_pose.header = header;

    robot_pose.pose.position.x = robot_->getx();
    robot_pose.pose.position.y = robot_->gety();

    Eigen::Quaternionf q = computePose ( robot_ );
    robot_pose.pose.orientation.x = q.x();
    robot_pose.pose.orientation.y = q.y();
    robot_pose.pose.orientation.z = q.z();
    robot_pose.pose.orientation.w = q.w();

    pub_robot_position_.publish ( robot_pose );
}

/// -----------------------------------------------------------------
/// \brief publishAgents
/// \details publish agent status information and the visual markers
/// \note This method is old format and is deprecated
/// -----------------------------------------------------------------
void Simulator::publishAgents()
{
    animated_marker_msgs::AnimatedMarkerArray marker_array;
    visualization_msgs::MarkerArray arrow_array;

    // status message
    pedsim_msgs::AllAgentsState all_status;
    std_msgs::Header all_header;
    all_header.stamp = ros::Time::now();
    all_status.header = all_header;

    foreach ( Agent * a, SCENE.getAgents() )
    {
        /// walking people message
        animated_marker_msgs::AnimatedMarker marker;
        marker.mesh_use_embedded_materials = true;
        marker.header.frame_id = "world";
        marker.header.stamp = ros::Time();
        marker.ns = "pedsim";
        marker.id = a->getId();
        marker.type = animated_marker_msgs::AnimatedMarker::MESH_RESOURCE;
        marker.mesh_resource = "package://pedsim_simulator/images/animated_walking_man.mesh";

        marker.pose.position.x = a->getx();
        marker.pose.position.y = a->gety();
        marker.action = 0;  // add or modify
        const double person_scale = 2.0 / 8.5 * 1.8;  // TODO - move these magic numbers to a config file
        marker.scale.x = person_scale;
        marker.scale.y = person_scale;
        marker.scale.z = person_scale;

        /// arrows
        visualization_msgs::Marker arrow;
        arrow.header.frame_id = "world";
        arrow.header.stamp = ros::Time();
        arrow.ns = "pedsim";
        arrow.id = a->getId() + 3000;

        arrow.pose.position.x = a->getx();
        arrow.pose.position.y = a->gety();
        arrow.pose.position.z = 1.4;
        arrow.action = 0;  // add or modify
        arrow.color.a = 1.0;
        arrow.color.r = 1.0;
        arrow.color.g = 0.0;
        arrow.color.b = 0.0;
        arrow.scale.y = 0.05;
        arrow.scale.z = 0.05;

		marker.color = getColor( a->getId() );

        Eigen::Quaternionf q = computePose ( a );
        marker.pose.orientation.x = q.x();
        marker.pose.orientation.y = q.y();
        marker.pose.orientation.z = q.z();
        marker.pose.orientation.w = q.w();

        double theta = atan2 ( a->getvy(), a->getvx() );
        Eigen::Quaternionf qa = orientation_handler_->angle2Quaternion ( theta );

        if ( a->getvx() != 0.0 )
        {
            arrow.pose.orientation.x = qa.x();
            arrow.pose.orientation.y = qa.y();
            arrow.pose.orientation.z = qa.z();
            arrow.pose.orientation.w = qa.w();

            double xx = sqrt ( a->getvx() * a->getvx() + a->getvy() * a->getvy() );
            arrow.scale.x = xx > 0.0 ? xx : 0.01;

            marker.animation_speed = xx * 0.7;
        }
        else
        {
            marker.animation_speed = 0.0;
        }

        if ( robot_ != nullptr &&  a->getType() == robot_->getType() )
        {
            marker.type = visualization_msgs::Marker::MESH_RESOURCE;
            // TODO - this should be a configurable parameter via launch file
            marker.mesh_resource = "package://pedsim_simulator/images/darylbot_rotated_shifted.dae";
            marker.color.a = 1.0;
            marker.color.r = 1.0;
            marker.color.g = 1.0;
            marker.color.b = 1.0;

            marker.scale.x = 0.8;
            marker.scale.y = 0.8;
            marker.scale.z = 1.0;

            marker.pose.orientation.x = qa.x();
            marker.pose.orientation.y = qa.y();
            marker.pose.orientation.z = qa.z();
            marker.pose.orientation.w = qa.w();

            marker.pose.position.z = 0.7;
            arrow.pose.position.z = 1.0;
        }

        marker_array.markers.push_back ( marker );
        arrow_array.markers.push_back ( arrow );

        /// status message
        /// TODO - remove this once, we publish internal states using
        /// spencer messages
        pedsim_msgs::AgentState state;
        std_msgs::Header agent_header;
        agent_header.stamp = ros::Time::now();
        state.header = agent_header;

        state.id = a->getId();
        state.type = a->getType();
        state.position.x = a->getx();
        state.position.y = a->gety();
        state.position.z = a->getz();

        state.velocity.x = a->getvx();
        state.velocity.y = a->getvy();
        state.velocity.z = a->getvz();

        AgentStateMachine::AgentState sc =  a->getStateMachine()->getCurrentState();
        state.social_state = agentStateToActivity ( sc );
        if ( a->getType() == Ped::Tagent::ELDER )
            state.social_state = pedsim_msgs::AgentState::TYPE_STANDING;

        all_status.agent_states.push_back ( state );
    }

    // publish the marker array
    pub_agent_visuals_.publish ( marker_array );
    pub_agent_arrows_.publish ( arrow_array );

    pub_all_agents_.publish ( all_status );
}


/// -----------------------------------------------------------------
/// \brief publishGroupVisuals
/// \details publish visualization of groups within the crowd
/// -----------------------------------------------------------------
void Simulator::publishGroupVisuals()
{
    QList<AgentGroup *> groups = SCENE.getGroups();

    /// visualize groups (sketchy)
    foreach ( AgentGroup * ag, groups )
    {
        // skip empty ones
        if ( ag->memberCount() < 1 )
            continue;

        /// members of the group
        geometry_msgs::Point p1;
        Ped::Tvector gcom = ag->getCenterOfMass();
        p1.x = gcom.x;
        p1.y = gcom.y;
        p1.z = 1.4;
        visualization_msgs::MarkerArray lines_array;

        foreach ( Agent * m, ag->getMembers() )
        {
            visualization_msgs::Marker marker;
            marker.header.frame_id = "world";
            marker.header.stamp = ros::Time();
            marker.ns = "pedsim";
            marker.id = m->getId() + 1000;

            marker.color.a = 0.7;
            marker.color.r = 1.0;
            marker.color.g = 1.0;
            marker.color.b = 0.0;
            marker.scale.x = 0.05;
            marker.scale.y = 0.05;
            marker.scale.z = 0.05;
            marker.type = visualization_msgs::Marker::ARROW;
            geometry_msgs::Point p2;
            p2.x = m->getx();
            p2.y = m->gety();
            p2.z = 1.4;

            marker.points.push_back ( p1 );
            marker.points.push_back ( p2 );
            lines_array.markers.push_back ( marker );
        }

        pub_group_lines_.publish ( lines_array );
    }
}


/// -----------------------------------------------------------------
/// \brief publishObstacles
/// \details publish obstacle cells with information about their
/// positions and cell sizes. Useful for path planning.
/// -----------------------------------------------------------------
void Simulator::publishObstacles()
{
    nav_msgs::GridCells obstacles;
    obstacles.header.frame_id = "world";
    obstacles.cell_width = 1.0;
    obstacles.cell_height = 1.0;

    std::vector<Location>::const_iterator it = SCENE.obstacle_cells_.begin();
    while ( it != SCENE.obstacle_cells_.end() )
    {
        geometry_msgs::Point p;
        Location loc = ( *it );
        p.x = loc.x - 0.5;
        p.y = loc.y - 0.5;
        p.z = 0.0;
        obstacles.cells.push_back ( p );
        it++;
    }

    pub_obstacles_.publish ( obstacles );
}


/// -----------------------------------------------------------------
/// \brief publishWalls
/// \details publish visual markers for obstacle given as 3D cells
/// for visualizing in rviz. Useful for visual plan inspection
/// -----------------------------------------------------------------
void Simulator::publishWalls()
{
    visualization_msgs::Marker marker;
    marker.header.frame_id = "world";
    marker.header.stamp = ros::Time();
    marker.ns = "pedsim";
    marker.id = 10000;
    marker.color.a = 1.0;
    marker.color.r = 1.0;
    marker.color.g = 0.0;
    marker.color.b = 0.0;
    marker.scale.x = 1.0;
    marker.scale.y = 1.0;
    marker.scale.z = 3.0;
    marker.pose.position.z = marker.scale.z / 2.0;
    marker.type = visualization_msgs::Marker::CUBE_LIST;

    std::vector<Location>::const_iterator it = SCENE.obstacle_cells_.begin();
    while ( it != SCENE.obstacle_cells_.end() )
    {
        geometry_msgs::Point p;
        Location loc = ( *it );
        p.x = loc.x;
        p.y = loc.y;
        p.z = 0.0;
        marker.points.push_back ( p );
        it++;
    }

    pub_walls_.publish ( marker );
}


/// -----------------------------------------------------------------
/// \brief publishAttractions
/// \details publish visual markers for attractions given as 3D cells
/// for visualizing in rviz.
/// -----------------------------------------------------------------
void Simulator::publishAttractions()
{
    /// waypoints
	BOOST_FOREACH ( Waypoint* wp, SCENE.getWaypoints() )
    {
// 		wp->getType()
		visualization_msgs::Marker marker;
        marker.header.frame_id = "world";
        marker.header.stamp = ros::Time();
        marker.ns = "pedsim";
        marker.id = wp->getId();

        marker.color.a = 0.15;
        marker.color.r = 1.0;
        marker.color.g = 0.0;
        marker.color.b = 1.0;

		// TODO - get radius information from waypoints
        marker.scale.x = 3.0;
        marker.scale.y = 3.0;
        marker.scale.z = 0.02;

        marker.pose.position.x = wp->getPosition().x;
        marker.pose.position.y = wp->getPosition().y;
        marker.pose.position.z = marker.scale.z / 2.0;

        marker.type = visualization_msgs::Marker::CYLINDER;

		pub_waypoints_.publish ( marker );
    }


    /// publish attractions (shopping areas etc)
    foreach ( AttractionArea * atr, SCENE.getAttractions() )
    {
        visualization_msgs::Marker marker;
        marker.header.frame_id = "world";
        marker.header.stamp = ros::Time();
        marker.ns = "pedsim";
        marker.id = atr->getId();

        marker.color.a = 0.35;
        marker.color.r = 1.0;
        marker.color.g = 1.0;
        marker.color.b = 0.0;

        marker.scale.x = atr->getSize().width();
        marker.scale.y = atr->getSize().height();
        marker.scale.z = 3.0;

        marker.pose.position.x = atr->getPosition().x;
        marker.pose.position.y = atr->getPosition().y;
        marker.pose.position.z = marker.scale.z / 2.0;

        marker.type = visualization_msgs::Marker::CUBE;

        pub_attractions_.publish ( marker );
    }
}


/// -----------------------------------------------------------------
/// \brief main
/// Hub of the application
/// -----------------------------------------------------------------
int main ( int argc, char **argv )
{
    QApplication app ( argc, argv );

    // initialize resources
    ros::init ( argc, argv, "simulator" );
    ros::NodeHandle node;
    Simulator sm ( node );

    if ( sm.initializeSimulation() )
    {
        ROS_INFO ( "node initialized, now running " );

        sm.runSimulation();
    }
    else
    {
        ROS_WARN ( "Could not initialize simulation, aborting" );
        return EXIT_FAILURE;
    }

    return app.exec();
}<|MERGE_RESOLUTION|>--- conflicted
+++ resolved
@@ -46,13 +46,6 @@
     delete robot_;
 
     // shutdown service servers and publishers
-<<<<<<< HEAD
-	// TODO - need a better way to keep track of publishers in a programmatic way and
-	// also to terminate them
-=======
-    // TODO - need a better way to keep track of publishers in a programmatic way and
-    // also to terminate them
->>>>>>> 8bfcd146
     sub_robot_command_.shutdown();
     pub_agent_visuals_.shutdown();
     pub_agent_arrows_.shutdown();
@@ -89,13 +82,6 @@
     pub_obstacles_ = nh_.advertise<nav_msgs::GridCells> ( "static_obstacles", 0 );
     pub_all_agents_ = nh_.advertise<pedsim_msgs::AllAgentsState> ( "dynamic_obstacles", 0 );
 
-<<<<<<< HEAD
-    pub_tracked_persons_ = nh_.advertise<spencer_tracking_msgs::TrackedPersons> ("/spencer/perception/tracked_persons",
-0);
-    pub_tracked_groups_ = nh_.advertise<spencer_tracking_msgs::TrackedGroups> ("/spencer/perception/tracked_groups", 0);
-    pub_social_activities_ = nh_.advertise<spencer_social_relation_msgs::SocialActivities>
-("/spencer/perception/social_activities", 0);
-=======
     pub_tracked_persons_ = nh_.advertise<spencer_tracking_msgs::TrackedPersons> ( "/spencer/perception/tracked_persons",
                            0 );
     pub_tracked_groups_ = nh_.advertise<spencer_tracking_msgs::TrackedGroups> ( "/spencer/perception/tracked_groups", 0
@@ -103,7 +89,6 @@
     pub_social_activities_ = nh_.advertise<spencer_social_relation_msgs::SocialActivities>
                              ( "/spencer/perception/social_activities", 0 );
     pub_robot_position_ = nh_.advertise<geometry_msgs::PoseStamped>( "/spencer/navigation/robot_position", 0 );
->>>>>>> 8bfcd146
 
     /// setup any pointers
     orientation_handler_.reset ( new OrientationHandler() );
